<br>
<div class="alert alert-info" role="alert">
    <i class="fa fa-exclamation-triangle"></i><b> Note:</b> Starting with v0.12.0, Prometheus Operator requires use of Kubernetes v1.7.x and up.
</div>

# API Docs

This Document documents the types introduced by the Prometheus Operator to be consumed by users.

> Note this document is generated from code comments. When contributing a change to this document please do so by changing the code comments.

## Table of Contents
* [AlertingSpec](#alertingspec)
* [Alertmanager](#alertmanager)
* [AlertmanagerEndpoints](#alertmanagerendpoints)
* [AlertmanagerList](#alertmanagerlist)
* [AlertmanagerSpec](#alertmanagerspec)
* [AlertmanagerStatus](#alertmanagerstatus)
* [BasicAuth](#basicauth)
* [Endpoint](#endpoint)
* [NamespaceSelector](#namespaceselector)
* [Prometheus](#prometheus)
* [PrometheusList](#prometheuslist)
* [PrometheusRule](#prometheusrule)
* [PrometheusRuleList](#prometheusrulelist)
* [PrometheusRuleSpec](#prometheusrulespec)
* [PrometheusSpec](#prometheusspec)
* [PrometheusStatus](#prometheusstatus)
* [QueueConfig](#queueconfig)
* [RelabelConfig](#relabelconfig)
* [RemoteReadSpec](#remotereadspec)
* [RemoteWriteSpec](#remotewritespec)
* [Rule](#rule)
* [RuleGroup](#rulegroup)
* [ServiceMonitor](#servicemonitor)
* [ServiceMonitorList](#servicemonitorlist)
* [ServiceMonitorSpec](#servicemonitorspec)
* [StorageSpec](#storagespec)
* [TLSConfig](#tlsconfig)
* [ThanosGCSSpec](#thanosgcsspec)
* [ThanosS3Spec](#thanoss3spec)
* [ThanosSpec](#thanosspec)

## AlertingSpec

AlertingSpec defines parameters for alerting configuration of Prometheus servers.

| Field | Description | Scheme | Required |
| ----- | ----------- | ------ | -------- |
| alertmanagers | AlertmanagerEndpoints Prometheus should fire alerts against. | [][AlertmanagerEndpoints](#alertmanagerendpoints) | true |

[Back to TOC](#table-of-contents)

## Alertmanager

Alertmanager describes an Alertmanager cluster.

| Field | Description | Scheme | Required |
| ----- | ----------- | ------ | -------- |
| metadata | Standard object’s metadata. More info: https://github.com/kubernetes/community/blob/master/contributors/devel/api-conventions.md#metadata | [metav1.ObjectMeta](https://kubernetes.io/docs/reference/generated/kubernetes-api/v1.11/#objectmeta-v1-meta) | false |
| spec | Specification of the desired behavior of the Alertmanager cluster. More info: https://github.com/kubernetes/community/blob/master/contributors/devel/api-conventions.md#spec-and-status | [AlertmanagerSpec](#alertmanagerspec) | true |
| status | Most recent observed status of the Alertmanager cluster. Read-only. Not included when requesting from the apiserver, only from the Prometheus Operator API itself. More info: https://github.com/kubernetes/community/blob/master/contributors/devel/api-conventions.md#spec-and-status | *[AlertmanagerStatus](#alertmanagerstatus) | false |

[Back to TOC](#table-of-contents)

## AlertmanagerEndpoints

AlertmanagerEndpoints defines a selection of a single Endpoints object containing alertmanager IPs to fire alerts against.

| Field | Description | Scheme | Required |
| ----- | ----------- | ------ | -------- |
| namespace | Namespace of Endpoints object. | string | true |
| name | Name of Endpoints object in Namespace. | string | true |
| port | Port the Alertmanager API is exposed on. | intstr.IntOrString | true |
| scheme | Scheme to use when firing alerts. | string | false |
| pathPrefix | Prefix for the HTTP path alerts are pushed to. | string | false |
| tlsConfig | TLS Config to use for alertmanager connection. | *[TLSConfig](#tlsconfig) | false |
| bearerTokenFile | BearerTokenFile to read from filesystem to use when authenticating to Alertmanager. | string | false |

[Back to TOC](#table-of-contents)

## AlertmanagerList

A list of Alertmanagers.

| Field | Description | Scheme | Required |
| ----- | ----------- | ------ | -------- |
| metadata | Standard list metadata More info: https://github.com/kubernetes/community/blob/master/contributors/devel/api-conventions.md#metadata | [metav1.ListMeta](https://kubernetes.io/docs/reference/generated/kubernetes-api/v1.11/#listmeta-v1-meta) | false |
| items | List of Alertmanagers | [][Alertmanager](#alertmanager) | true |

[Back to TOC](#table-of-contents)

## AlertmanagerSpec

Specification of the desired behavior of the Alertmanager cluster. More info: https://github.com/kubernetes/community/blob/master/contributors/devel/api-conventions.md#spec-and-status

| Field | Description | Scheme | Required |
| ----- | ----------- | ------ | -------- |
| podMetadata | Standard object’s metadata. More info: https://github.com/kubernetes/community/blob/master/contributors/devel/api-conventions.md#metadata Metadata Labels and Annotations gets propagated to the prometheus pods. | *[metav1.ObjectMeta](https://kubernetes.io/docs/reference/generated/kubernetes-api/v1.11/#objectmeta-v1-meta) | false |
| version | Version the cluster should be on. | string | false |
| tag | Tag of Alertmanager container image to be deployed. Defaults to the value of `version`. | string | false |
| baseImage | Base image that is used to deploy pods, without tag. | string | false |
| imagePullSecrets | An optional list of references to secrets in the same namespace to use for pulling prometheus and alertmanager images from registries see http://kubernetes.io/docs/user-guide/images#specifying-imagepullsecrets-on-a-pod | [][v1.LocalObjectReference](https://kubernetes.io/docs/reference/generated/kubernetes-api/v1.11/#localobjectreference-v1-core) | false |
| secrets | Secrets is a list of Secrets in the same namespace as the Alertmanager object, which shall be mounted into the Alertmanager Pods. The Secrets are mounted into /etc/alertmanager/secrets/<secret-name>. | []string | false |
| logLevel | Log level for Alertmanager to be configured with. | string | false |
| replicas | Size is the expected size of the alertmanager cluster. The controller will eventually make the size of the running cluster equal to the expected size. | *int32 | false |
| storage | Storage is the definition of how storage will be used by the Alertmanager instances. | *[StorageSpec](#storagespec) | false |
| externalUrl | The external URL the Alertmanager instances will be available under. This is necessary to generate correct URLs. This is necessary if Alertmanager is not served from root of a DNS name. | string | false |
| routePrefix | The route prefix Alertmanager registers HTTP handlers for. This is useful, if using ExternalURL and a proxy is rewriting HTTP routes of a request, and the actual ExternalURL is still true, but the server serves requests under a different route prefix. For example for use with `kubectl proxy`. | string | false |
| paused | If set to true all actions on the underlaying managed objects are not goint to be performed, except for delete actions. | bool | false |
| nodeSelector | Define which Nodes the Pods are scheduled on. | map[string]string | false |
| resources | Define resources requests and limits for single Pods. | [v1.ResourceRequirements](https://kubernetes.io/docs/reference/generated/kubernetes-api/v1.11/#resourcerequirements-v1-core) | false |
| affinity | If specified, the pod's scheduling constraints. | *v1.Affinity | false |
| tolerations | If specified, the pod's tolerations. | []v1.Toleration | false |
| securityContext | SecurityContext holds pod-level security attributes and common container settings. This defaults to non root user with uid 1000 and gid 2000. | *v1.PodSecurityContext | false |
| serviceAccountName | ServiceAccountName is the name of the ServiceAccount to use to run the Prometheus Pods. | string | false |
| listenLocal | ListenLocal makes the Alertmanager server listen on loopback, so that it does not bind against the Pod IP. Note this is only for the Alertmanager UI, not the gossip communication. | bool | false |
| containers | Containers allows injecting additional containers. This is meant to allow adding an authentication proxy to an Alertmanager pod. | []v1.Container | false |

[Back to TOC](#table-of-contents)

## AlertmanagerStatus

Most recent observed status of the Alertmanager cluster. Read-only. Not included when requesting from the apiserver, only from the Prometheus Operator API itself. More info: https://github.com/kubernetes/community/blob/master/contributors/devel/api-conventions.md#spec-and-status

| Field | Description | Scheme | Required |
| ----- | ----------- | ------ | -------- |
| paused | Represents whether any actions on the underlaying managed objects are being performed. Only delete actions will be performed. | bool | true |
| replicas | Total number of non-terminated pods targeted by this Alertmanager cluster (their labels match the selector). | int32 | true |
| updatedReplicas | Total number of non-terminated pods targeted by this Alertmanager cluster that have the desired version spec. | int32 | true |
| availableReplicas | Total number of available pods (ready for at least minReadySeconds) targeted by this Alertmanager cluster. | int32 | true |
| unavailableReplicas | Total number of unavailable pods targeted by this Alertmanager cluster. | int32 | true |

[Back to TOC](#table-of-contents)

## BasicAuth

BasicAuth allow an endpoint to authenticate over basic authentication More info: https://prometheus.io/docs/operating/configuration/#endpoints

| Field | Description | Scheme | Required |
| ----- | ----------- | ------ | -------- |
| username | The secret that contains the username for authenticate | [v1.SecretKeySelector](https://kubernetes.io/docs/reference/generated/kubernetes-api/v1.11/#secretkeyselector-v1-core) | false |
| password | The secret that contains the password for authenticate | [v1.SecretKeySelector](https://kubernetes.io/docs/reference/generated/kubernetes-api/v1.11/#secretkeyselector-v1-core) | false |

[Back to TOC](#table-of-contents)

## Endpoint

Endpoint defines a scrapeable endpoint serving Prometheus metrics.

| Field | Description | Scheme | Required |
| ----- | ----------- | ------ | -------- |
| port | Name of the service port this endpoint refers to. Mutually exclusive with targetPort. | string | false |
| targetPort | Name or number of the target port of the endpoint. Mutually exclusive with port. | intstr.IntOrString | false |
| path | HTTP path to scrape for metrics. | string | false |
| scheme | HTTP scheme to use for scraping. | string | false |
| params | Optional HTTP URL parameters | map[string][]string | false |
| interval | Interval at which metrics should be scraped | string | false |
| scrapeTimeout | Timeout after which the scrape is ended | string | false |
| tlsConfig | TLS configuration to use when scraping the endpoint | *[TLSConfig](#tlsconfig) | false |
| bearerTokenFile | File to read bearer token for scraping targets. | string | false |
| honorLabels | HonorLabels chooses the metric's labels on collisions with target labels. | bool | false |
| basicAuth | BasicAuth allow an endpoint to authenticate over basic authentication More info: https://prometheus.io/docs/operating/configuration/#endpoints | *[BasicAuth](#basicauth) | false |
| metricRelabelings | MetricRelabelConfigs to apply to samples before ingestion. | []*[RelabelConfig](#relabelconfig) | false |
| proxyUrl | ProxyURL eg http://proxyserver:2195 Directs scrapes to proxy through this endpoint. | *string | false |

[Back to TOC](#table-of-contents)

## NamespaceSelector

A selector for selecting namespaces either selecting all namespaces or a list of namespaces.

| Field | Description | Scheme | Required |
| ----- | ----------- | ------ | -------- |
| any | Boolean describing whether all namespaces are selected in contrast to a list restricting them. | bool | false |
| matchNames | List of namespace names. | []string | false |

[Back to TOC](#table-of-contents)

## Prometheus

Prometheus defines a Prometheus deployment.

| Field | Description | Scheme | Required |
| ----- | ----------- | ------ | -------- |
| metadata | Standard object’s metadata. More info: https://github.com/kubernetes/community/blob/master/contributors/devel/api-conventions.md#metadata | [metav1.ObjectMeta](https://kubernetes.io/docs/reference/generated/kubernetes-api/v1.11/#objectmeta-v1-meta) | false |
| spec | Specification of the desired behavior of the Prometheus cluster. More info: https://github.com/kubernetes/community/blob/master/contributors/devel/api-conventions.md#spec-and-status | [PrometheusSpec](#prometheusspec) | true |
| status | Most recent observed status of the Prometheus cluster. Read-only. Not included when requesting from the apiserver, only from the Prometheus Operator API itself. More info: https://github.com/kubernetes/community/blob/master/contributors/devel/api-conventions.md#spec-and-status | *[PrometheusStatus](#prometheusstatus) | false |

[Back to TOC](#table-of-contents)

## PrometheusList

PrometheusList is a list of Prometheuses.

| Field | Description | Scheme | Required |
| ----- | ----------- | ------ | -------- |
| metadata | Standard list metadata More info: https://github.com/kubernetes/community/blob/master/contributors/devel/api-conventions.md#metadata | [metav1.ListMeta](https://kubernetes.io/docs/reference/generated/kubernetes-api/v1.11/#listmeta-v1-meta) | false |
| items | List of Prometheuses | []*[Prometheus](#prometheus) | true |

[Back to TOC](#table-of-contents)

## PrometheusRule

PrometheusRule defines alerting rules for a Prometheus instance

| Field | Description | Scheme | Required |
| ----- | ----------- | ------ | -------- |
| metadata | Standard object’s metadata. More info: http://releases.k8s.io/HEAD/docs/devel/api-conventions.md#metadata | [metav1.ObjectMeta](https://kubernetes.io/docs/reference/generated/kubernetes-api/v1.11/#objectmeta-v1-meta) | false |
| spec | Specification of desired alerting rule definitions for Prometheus. | [PrometheusRuleSpec](#prometheusrulespec) | true |

[Back to TOC](#table-of-contents)

## PrometheusRuleList

A list of PrometheusRules.

| Field | Description | Scheme | Required |
| ----- | ----------- | ------ | -------- |
| metadata | Standard list metadata More info: http://releases.k8s.io/HEAD/docs/devel/api-conventions.md#metadata | [metav1.ListMeta](https://kubernetes.io/docs/reference/generated/kubernetes-api/v1.11/#listmeta-v1-meta) | false |
| items | List of Rules | []*[PrometheusRule](#prometheusrule) | true |

[Back to TOC](#table-of-contents)

## PrometheusRuleSpec

PrometheusRuleSpec contains specification parameters for a Rule.

| Field | Description | Scheme | Required |
| ----- | ----------- | ------ | -------- |
| groups | Content of Prometheus rule file | [][RuleGroup](#rulegroup) | false |

[Back to TOC](#table-of-contents)

## PrometheusSpec

Specification of the desired behavior of the Prometheus cluster. More info: https://github.com/kubernetes/community/blob/master/contributors/devel/api-conventions.md#spec-and-status

| Field | Description | Scheme | Required |
| ----- | ----------- | ------ | -------- |
| podMetadata | Standard object’s metadata. More info: https://github.com/kubernetes/community/blob/master/contributors/devel/api-conventions.md#metadata Metadata Labels and Annotations gets propagated to the prometheus pods. | *[metav1.ObjectMeta](https://kubernetes.io/docs/reference/generated/kubernetes-api/v1.11/#objectmeta-v1-meta) | false |
| serviceMonitorSelector | ServiceMonitors to be selected for target discovery. | *[metav1.LabelSelector](https://kubernetes.io/docs/reference/generated/kubernetes-api/v1.11/#labelselector-v1-meta) | false |
| serviceMonitorNamespaceSelector | Namespaces to be selected for ServiceMonitor discovery. If nil, only check own namespace. | *[metav1.LabelSelector](https://kubernetes.io/docs/reference/generated/kubernetes-api/v1.11/#labelselector-v1-meta) | false |
| version | Version of Prometheus to be deployed. | string | false |
| tag | Tag of Prometheus container image to be deployed. Defaults to the value of `version`. | string | false |
| paused | When a Prometheus deployment is paused, no actions except for deletion will be performed on the underlying objects. | bool | false |
| baseImage | Base image to use for a Prometheus deployment. | string | false |
| imagePullSecrets | An optional list of references to secrets in the same namespace to use for pulling prometheus and alertmanager images from registries see http://kubernetes.io/docs/user-guide/images#specifying-imagepullsecrets-on-a-pod | [][v1.LocalObjectReference](https://kubernetes.io/docs/reference/generated/kubernetes-api/v1.11/#localobjectreference-v1-core) | false |
| replicas | Number of instances to deploy for a Prometheus deployment. | *int32 | false |
| retention | Time duration Prometheus shall retain data for. | string | false |
| logLevel | Log level for Prometheus to be configured with. | string | false |
| scrapeInterval | Interval between consecutive scrapes. | string | false |
| evaluationInterval | Interval between consecutive evaluations. | string | false |
| externalLabels | The labels to add to any time series or alerts when communicating with external systems (federation, remote storage, Alertmanager). | map[string]string | false |
| externalUrl | The external URL the Prometheus instances will be available under. This is necessary to generate correct URLs. This is necessary if Prometheus is not served from root of a DNS name. | string | false |
| routePrefix | The route prefix Prometheus registers HTTP handlers for. This is useful, if using ExternalURL and a proxy is rewriting HTTP routes of a request, and the actual ExternalURL is still true, but the server serves requests under a different route prefix. For example for use with `kubectl proxy`. | string | false |
| storage | Storage spec to specify how storage shall be used. | *[StorageSpec](#storagespec) | false |
<<<<<<< HEAD
| ruleSelector | A selector to select which PrometheusRules to mount for loading alerting rules from. Until (excluding) Prometheus Operator v0.24.0 Prometheus Operator will migrate any legacy rule config maps to PrometheusRule custom resources selected by RuleSelector. Make sure it does not match any config maps that you do not want to be migrated. | *[metav1.LabelSelector](https://v1-6.docs.kubernetes.io/docs/api-reference/v1.6/#labelselector-v1-meta) | false |
| ruleNamespaceSelector | Namespaces to be selected for PrometheusRules discovery. If unspecified, only the same namespace as the Prometheus object is in is used. | *[metav1.LabelSelector](https://v1-6.docs.kubernetes.io/docs/api-reference/v1.6/#labelselector-v1-meta) | false |
=======
| ruleSelector | A selector to select which PrometheusRules to mount for loading alerting rules from. | *[metav1.LabelSelector](https://kubernetes.io/docs/reference/generated/kubernetes-api/v1.11/#labelselector-v1-meta) | false |
| ruleNamespaceSelector | Namespaces to be selected for PrometheusRules discovery. If unspecified, only the same namespace as the Prometheus object is in is used. | *[metav1.LabelSelector](https://kubernetes.io/docs/reference/generated/kubernetes-api/v1.11/#labelselector-v1-meta) | false |
>>>>>>> bb6adf65
| alerting | Define details regarding alerting. | *[AlertingSpec](#alertingspec) | false |
| resources | Define resources requests and limits for single Pods. | [v1.ResourceRequirements](https://kubernetes.io/docs/reference/generated/kubernetes-api/v1.11/#resourcerequirements-v1-core) | false |
| nodeSelector | Define which Nodes the Pods are scheduled on. | map[string]string | false |
| serviceAccountName | ServiceAccountName is the name of the ServiceAccount to use to run the Prometheus Pods. | string | false |
| secrets | Secrets is a list of Secrets in the same namespace as the Prometheus object, which shall be mounted into the Prometheus Pods. The Secrets are mounted into /etc/prometheus/secrets/<secret-name>. Secrets changes after initial creation of a Prometheus object are not reflected in the running Pods. To change the secrets mounted into the Prometheus Pods, the object must be deleted and recreated with the new list of secrets. | []string | false |
| affinity | If specified, the pod's scheduling constraints. | *v1.Affinity | false |
| tolerations | If specified, the pod's tolerations. | []v1.Toleration | false |
| remoteWrite | If specified, the remote_write spec. This is an experimental feature, it may change in any upcoming release in a breaking way. | [][RemoteWriteSpec](#remotewritespec) | false |
| remoteRead | If specified, the remote_read spec. This is an experimental feature, it may change in any upcoming release in a breaking way. | [][RemoteReadSpec](#remotereadspec) | false |
| securityContext | SecurityContext holds pod-level security attributes and common container settings. This defaults to non root user with uid 1000 and gid 2000 for Prometheus >v2.0 and default PodSecurityContext for other versions. | *v1.PodSecurityContext | false |
| listenLocal | ListenLocal makes the Prometheus server listen on loopback, so that it does not bind against the Pod IP. | bool | false |
| containers | Containers allows injecting additional containers. This is meant to allow adding an authentication proxy to a Prometheus pod. | []v1.Container | false |
| additionalScrapeConfigs | AdditionalScrapeConfigs allows specifying a key of a Secret containing additional Prometheus scrape configurations. Scrape configurations specified are appended to the configurations generated by the Prometheus Operator. Job configurations specified must have the form as specified in the official Prometheus documentation: https://prometheus.io/docs/prometheus/latest/configuration/configuration/#<scrape_config>. As scrape configs are appended, the user is responsible to make sure it is valid. Note that using this feature may expose the possibility to break upgrades of Prometheus. It is advised to review Prometheus release notes to ensure that no incompatible scrape configs are going to break Prometheus after the upgrade. | *[v1.SecretKeySelector](https://kubernetes.io/docs/reference/generated/kubernetes-api/v1.11/#secretkeyselector-v1-core) | false |
| additionalAlertManagerConfigs | AdditionalAlertManagerConfigs allows specifying a key of a Secret containing additional Prometheus AlertManager configurations. AlertManager configurations specified are appended to the configurations generated by the Prometheus Operator. Job configurations specified must have the form as specified in the official Prometheus documentation: https://prometheus.io/docs/prometheus/latest/configuration/configuration/#<alertmanager_config>. As AlertManager configs are appended, the user is responsible to make sure it is valid. Note that using this feature may expose the possibility to break upgrades of Prometheus. It is advised to review Prometheus release notes to ensure that no incompatible AlertManager configs are going to break Prometheus after the upgrade. | *[v1.SecretKeySelector](https://kubernetes.io/docs/reference/generated/kubernetes-api/v1.11/#secretkeyselector-v1-core) | false |
| thanos | Thanos configuration allows configuring various aspects of a Prometheus server in a Thanos environment.\n\nThis section is experimental, it may change significantly without deprecation notice in any release.\n\nThis is experimental and may change significantly without backward compatibility in any release. | *[ThanosSpec](#thanosspec) | false |

[Back to TOC](#table-of-contents)

## PrometheusStatus

Most recent observed status of the Prometheus cluster. Read-only. Not included when requesting from the apiserver, only from the Prometheus Operator API itself. More info: https://github.com/kubernetes/community/blob/master/contributors/devel/api-conventions.md#spec-and-status

| Field | Description | Scheme | Required |
| ----- | ----------- | ------ | -------- |
| paused | Represents whether any actions on the underlaying managed objects are being performed. Only delete actions will be performed. | bool | true |
| replicas | Total number of non-terminated pods targeted by this Prometheus deployment (their labels match the selector). | int32 | true |
| updatedReplicas | Total number of non-terminated pods targeted by this Prometheus deployment that have the desired version spec. | int32 | true |
| availableReplicas | Total number of available pods (ready for at least minReadySeconds) targeted by this Prometheus deployment. | int32 | true |
| unavailableReplicas | Total number of unavailable pods targeted by this Prometheus deployment. | int32 | true |

[Back to TOC](#table-of-contents)

## QueueConfig

QueueConfig allows the tuning of remote_write queue_config parameters. This object is referenced in the RemoteWriteSpec object.

| Field | Description | Scheme | Required |
| ----- | ----------- | ------ | -------- |
| capacity | Capacity is the number of samples to buffer per shard before we start dropping them. | int | false |
| maxShards | MaxShards is the maximum number of shards, i.e. amount of concurrency. | int | false |
| maxSamplesPerSend | MaxSamplesPerSend is the maximum number of samples per send. | int | false |
| batchSendDeadline | BatchSendDeadline is the maximum time a sample will wait in buffer. | string | false |
| maxRetries | MaxRetries is the maximum number of times to retry a batch on recoverable errors. | int | false |
| minBackoff | MinBackoff is the initial retry delay. Gets doubled for every retry. | string | false |
| maxBackoff | MaxBackoff is the maximum retry delay. | string | false |

[Back to TOC](#table-of-contents)

## RelabelConfig

RelabelConfig allows dynamic rewriting of the label set, being applied to samples before ingestion. It defines `<metric_relabel_configs>`-section of Prometheus configuration. More info: https://prometheus.io/docs/prometheus/latest/configuration/configuration/#metric_relabel_configs

| Field | Description | Scheme | Required |
| ----- | ----------- | ------ | -------- |
| sourceLabels | The source labels select values from existing labels. Their content is concatenated using the configured separator and matched against the configured regular expression for the replace, keep, and drop actions. | []string | false |
| separator | Separator placed between concatenated source label values. default is ';'. | string | false |
| targetLabel | Label to which the resulting value is written in a replace action. It is mandatory for replace actions. Regex capture groups are available. | string | false |
| regex | Regular expression against which the extracted value is matched. defailt is '(.*)' | string | false |
| modulus | Modulus to take of the hash of the source label values. | uint64 | false |
| replacement | Replacement value against which a regex replace is performed if the regular expression matches. Regex capture groups are available. Default is '$1' | string | false |
| action | Action to perform based on regex matching. Default is 'replace' | string | false |

[Back to TOC](#table-of-contents)

## RemoteReadSpec

RemoteReadSpec defines the remote_read configuration for prometheus.

| Field | Description | Scheme | Required |
| ----- | ----------- | ------ | -------- |
| url | The URL of the endpoint to send samples to. | string | true |
| requiredMatchers | An optional list of equality matchers which have to be present in a selector to query the remote read endpoint. | map[string]string | false |
| remoteTimeout | Timeout for requests to the remote read endpoint. | string | false |
| readRecent | Whether reads should be made for queries for time ranges that the local storage should have complete data for. | bool | false |
| basicAuth | BasicAuth for the URL. | *[BasicAuth](#basicauth) | false |
| bearerToken | bearer token for remote read. | string | false |
| bearerTokenFile | File to read bearer token for remote read. | string | false |
| tlsConfig | TLS Config to use for remote read. | *[TLSConfig](#tlsconfig) | false |
| proxyUrl | Optional ProxyURL | string | false |

[Back to TOC](#table-of-contents)

## RemoteWriteSpec

RemoteWriteSpec defines the remote_write configuration for prometheus.

| Field | Description | Scheme | Required |
| ----- | ----------- | ------ | -------- |
| url | The URL of the endpoint to send samples to. | string | true |
| remoteTimeout | Timeout for requests to the remote write endpoint. | string | false |
| writeRelabelConfigs | The list of remote write relabel configurations. | [][RelabelConfig](#relabelconfig) | false |
| basicAuth | BasicAuth for the URL. | *[BasicAuth](#basicauth) | false |
| bearerToken | File to read bearer token for remote write. | string | false |
| bearerTokenFile | File to read bearer token for remote write. | string | false |
| tlsConfig | TLS Config to use for remote write. | *[TLSConfig](#tlsconfig) | false |
| proxyUrl | Optional ProxyURL | string | false |
| queueConfig | QueueConfig allows tuning of the remote write queue parameters. | *[QueueConfig](#queueconfig) | false |

[Back to TOC](#table-of-contents)

## Rule

Rule describes an alerting or recording rule.

| Field | Description | Scheme | Required |
| ----- | ----------- | ------ | -------- |
| record |  | string | false |
| alert |  | string | false |
| expr |  | string | true |
| for |  | string | false |
| labels |  | map[string]string | false |
| annotations |  | map[string]string | false |

[Back to TOC](#table-of-contents)

## RuleGroup

RuleGroup is a list of sequentially evaluated recording and alerting rules.

| Field | Description | Scheme | Required |
| ----- | ----------- | ------ | -------- |
| name |  | string | true |
| interval |  | string | false |
| rules |  | [][Rule](#rule) | true |

[Back to TOC](#table-of-contents)

## ServiceMonitor

ServiceMonitor defines monitoring for a set of services.

| Field | Description | Scheme | Required |
| ----- | ----------- | ------ | -------- |
| metadata | Standard object’s metadata. More info: https://github.com/kubernetes/community/blob/master/contributors/devel/api-conventions.md#metadata | [metav1.ObjectMeta](https://kubernetes.io/docs/reference/generated/kubernetes-api/v1.11/#objectmeta-v1-meta) | false |
| spec | Specification of desired Service selection for target discrovery by Prometheus. | [ServiceMonitorSpec](#servicemonitorspec) | true |

[Back to TOC](#table-of-contents)

## ServiceMonitorList

A list of ServiceMonitors.

| Field | Description | Scheme | Required |
| ----- | ----------- | ------ | -------- |
| metadata | Standard list metadata More info: https://github.com/kubernetes/community/blob/master/contributors/devel/api-conventions.md#metadata | [metav1.ListMeta](https://kubernetes.io/docs/reference/generated/kubernetes-api/v1.11/#listmeta-v1-meta) | false |
| items | List of ServiceMonitors | []*[ServiceMonitor](#servicemonitor) | true |

[Back to TOC](#table-of-contents)

## ServiceMonitorSpec

ServiceMonitorSpec contains specification parameters for a ServiceMonitor.

| Field | Description | Scheme | Required |
| ----- | ----------- | ------ | -------- |
| jobLabel | The label to use to retrieve the job name from. | string | false |
| targetLabels | TargetLabels transfers labels on the Kubernetes Service onto the target. | []string | false |
| endpoints | A list of endpoints allowed as part of this ServiceMonitor. | [][Endpoint](#endpoint) | true |
| selector | Selector to select Endpoints objects. | [metav1.LabelSelector](https://kubernetes.io/docs/reference/generated/kubernetes-api/v1.11/#labelselector-v1-meta) | true |
| namespaceSelector | Selector to select which namespaces the Endpoints objects are discovered from. | [NamespaceSelector](#namespaceselector) | false |

[Back to TOC](#table-of-contents)

## StorageSpec

StorageSpec defines the configured storage for a group Prometheus servers.

| Field | Description | Scheme | Required |
| ----- | ----------- | ------ | -------- |
| class | Name of the StorageClass to use when requesting storage provisioning. More info: https://kubernetes.io/docs/user-guide/persistent-volumes/#storageclasses DEPRECATED | string | false |
| emptyDir | EmptyDirVolumeSource to be used by the Prometheus StatefulSets. If specified, used in place of any volumeClaimTemplate. More info: https://kubernetes.io/docs/concepts/storage/volumes/#emptydir | *[v1.EmptyDirVolumeSource](https://kubernetes.io/docs/reference/generated/kubernetes-api/v1.11/#emptydirvolumesource-v1-core) | false |
| selector | A label query over volumes to consider for binding. DEPRECATED | *[metav1.LabelSelector](https://kubernetes.io/docs/reference/generated/kubernetes-api/v1.11/#labelselector-v1-meta) | false |
| resources | Resources represents the minimum resources the volume should have. More info: http://kubernetes.io/docs/user-guide/persistent-volumes#resources DEPRECATED | [v1.ResourceRequirements](https://kubernetes.io/docs/reference/generated/kubernetes-api/v1.11/#resourcerequirements-v1-core) | false |
| volumeClaimTemplate | A PVC spec to be used by the Prometheus StatefulSets. | [v1.PersistentVolumeClaim](https://kubernetes.io/docs/reference/generated/kubernetes-api/v1.11/#persistentvolumeclaim-v1-core) | false |

[Back to TOC](#table-of-contents)

## TLSConfig

TLSConfig specifies TLS configuration parameters.

| Field | Description | Scheme | Required |
| ----- | ----------- | ------ | -------- |
| caFile | The CA cert to use for the targets. | string | false |
| certFile | The client cert file for the targets. | string | false |
| keyFile | The client key file for the targets. | string | false |
| serverName | Used to verify the hostname for the targets. | string | false |
| insecureSkipVerify | Disable target certificate validation. | bool | false |

[Back to TOC](#table-of-contents)

## ThanosGCSSpec

ThanosGCSSpec defines parameters for use of Google Cloud Storage (GCS) with Thanos.

| Field | Description | Scheme | Required |
| ----- | ----------- | ------ | -------- |
| bucket | Google Cloud Storage bucket name for stored blocks. If empty it won't store any block inside Google Cloud Storage. | *string | false |

[Back to TOC](#table-of-contents)

## ThanosS3Spec

ThanosSpec defines parameters for of AWS Simple Storage Service (S3) with Thanos. (S3 compatible services apply as well)

| Field | Description | Scheme | Required |
| ----- | ----------- | ------ | -------- |
| bucket | S3-Compatible API bucket name for stored blocks. | *string | false |
| endpoint | S3-Compatible API endpoint for stored blocks. | *string | false |
| accessKey | AccessKey for an S3-Compatible API. | *[v1.SecretKeySelector](https://kubernetes.io/docs/reference/generated/kubernetes-api/v1.11/#secretkeyselector-v1-core) | false |
| secretKey | SecretKey for an S3-Compatible API. | *[v1.SecretKeySelector](https://kubernetes.io/docs/reference/generated/kubernetes-api/v1.11/#secretkeyselector-v1-core) | false |
| insecure | Whether to use an insecure connection with an S3-Compatible API. | *bool | false |
| signatureVersion2 | Whether to use S3 Signature Version 2; otherwise Signature Version 4 will be used. | *bool | false |

[Back to TOC](#table-of-contents)

## ThanosSpec

ThanosSpec defines parameters for a Prometheus server within a Thanos deployment.

| Field | Description | Scheme | Required |
| ----- | ----------- | ------ | -------- |
| peers | Peers is a DNS name for Thanos to discover peers through. | *string | false |
| version | Version describes the version of Thanos to use. | *string | false |
| tag | Tag of Thanos sidecar container image to be deployed. Defaults to the value of `version`. | *string | false |
| baseImage | Thanos base image if other than default. | *string | false |
| gcs | GCS configures use of GCS in Thanos. | *[ThanosGCSSpec](#thanosgcsspec) | false |
| s3 | S3 configures use of S3 in Thanos. | *[ThanosS3Spec](#thanoss3spec) | false |

[Back to TOC](#table-of-contents)<|MERGE_RESOLUTION|>--- conflicted
+++ resolved
@@ -81,7 +81,7 @@
 
 ## AlertmanagerList
 
-A list of Alertmanagers.
+AlertmanagerList is a list of Alertmanagers.
 
 | Field | Description | Scheme | Required |
 | ----- | ----------- | ------ | -------- |
@@ -92,7 +92,7 @@
 
 ## AlertmanagerSpec
 
-Specification of the desired behavior of the Alertmanager cluster. More info: https://github.com/kubernetes/community/blob/master/contributors/devel/api-conventions.md#spec-and-status
+AlertmanagerSpec is a specification of the desired behavior of the Alertmanager cluster. More info: https://github.com/kubernetes/community/blob/master/contributors/devel/api-conventions.md#spec-and-status
 
 | Field | Description | Scheme | Required |
 | ----- | ----------- | ------ | -------- |
@@ -121,7 +121,7 @@
 
 ## AlertmanagerStatus
 
-Most recent observed status of the Alertmanager cluster. Read-only. Not included when requesting from the apiserver, only from the Prometheus Operator API itself. More info: https://github.com/kubernetes/community/blob/master/contributors/devel/api-conventions.md#spec-and-status
+AlertmanagerStatus is the most recent observed status of the Alertmanager cluster. Read-only. Not included when requesting from the apiserver, only from the Prometheus Operator API itself. More info: https://github.com/kubernetes/community/blob/master/contributors/devel/api-conventions.md#spec-and-status
 
 | Field | Description | Scheme | Required |
 | ----- | ----------- | ------ | -------- |
@@ -168,7 +168,7 @@
 
 ## NamespaceSelector
 
-A selector for selecting namespaces either selecting all namespaces or a list of namespaces.
+NamespaceSelector is a selector for selecting either all namespaces or a list of namespaces.
 
 | Field | Description | Scheme | Required |
 | ----- | ----------- | ------ | -------- |
@@ -213,7 +213,7 @@
 
 ## PrometheusRuleList
 
-A list of PrometheusRules.
+PrometheusRuleList is a list of PrometheusRules.
 
 | Field | Description | Scheme | Required |
 | ----- | ----------- | ------ | -------- |
@@ -234,7 +234,7 @@
 
 ## PrometheusSpec
 
-Specification of the desired behavior of the Prometheus cluster. More info: https://github.com/kubernetes/community/blob/master/contributors/devel/api-conventions.md#spec-and-status
+PrometheusSpec is a specification of the desired behavior of the Prometheus cluster. More info: https://github.com/kubernetes/community/blob/master/contributors/devel/api-conventions.md#spec-and-status
 
 | Field | Description | Scheme | Required |
 | ----- | ----------- | ------ | -------- |
@@ -255,13 +255,8 @@
 | externalUrl | The external URL the Prometheus instances will be available under. This is necessary to generate correct URLs. This is necessary if Prometheus is not served from root of a DNS name. | string | false |
 | routePrefix | The route prefix Prometheus registers HTTP handlers for. This is useful, if using ExternalURL and a proxy is rewriting HTTP routes of a request, and the actual ExternalURL is still true, but the server serves requests under a different route prefix. For example for use with `kubectl proxy`. | string | false |
 | storage | Storage spec to specify how storage shall be used. | *[StorageSpec](#storagespec) | false |
-<<<<<<< HEAD
-| ruleSelector | A selector to select which PrometheusRules to mount for loading alerting rules from. Until (excluding) Prometheus Operator v0.24.0 Prometheus Operator will migrate any legacy rule config maps to PrometheusRule custom resources selected by RuleSelector. Make sure it does not match any config maps that you do not want to be migrated. | *[metav1.LabelSelector](https://v1-6.docs.kubernetes.io/docs/api-reference/v1.6/#labelselector-v1-meta) | false |
-| ruleNamespaceSelector | Namespaces to be selected for PrometheusRules discovery. If unspecified, only the same namespace as the Prometheus object is in is used. | *[metav1.LabelSelector](https://v1-6.docs.kubernetes.io/docs/api-reference/v1.6/#labelselector-v1-meta) | false |
-=======
-| ruleSelector | A selector to select which PrometheusRules to mount for loading alerting rules from. | *[metav1.LabelSelector](https://kubernetes.io/docs/reference/generated/kubernetes-api/v1.11/#labelselector-v1-meta) | false |
+| ruleSelector | A selector to select which PrometheusRules to mount for loading alerting rules from. Until (excluding) Prometheus Operator v0.24.0 Prometheus Operator will migrate any legacy rule config maps to PrometheusRule custom resources selected by RuleSelector. Make sure it does not match any config maps that you do not want to be migrated. | *[metav1.LabelSelector](https://kubernetes.io/docs/reference/generated/kubernetes-api/v1.11/#labelselector-v1-meta) | false |
 | ruleNamespaceSelector | Namespaces to be selected for PrometheusRules discovery. If unspecified, only the same namespace as the Prometheus object is in is used. | *[metav1.LabelSelector](https://kubernetes.io/docs/reference/generated/kubernetes-api/v1.11/#labelselector-v1-meta) | false |
->>>>>>> bb6adf65
 | alerting | Define details regarding alerting. | *[AlertingSpec](#alertingspec) | false |
 | resources | Define resources requests and limits for single Pods. | [v1.ResourceRequirements](https://kubernetes.io/docs/reference/generated/kubernetes-api/v1.11/#resourcerequirements-v1-core) | false |
 | nodeSelector | Define which Nodes the Pods are scheduled on. | map[string]string | false |
@@ -282,7 +277,7 @@
 
 ## PrometheusStatus
 
-Most recent observed status of the Prometheus cluster. Read-only. Not included when requesting from the apiserver, only from the Prometheus Operator API itself. More info: https://github.com/kubernetes/community/blob/master/contributors/devel/api-conventions.md#spec-and-status
+PrometheusStatus is the most recent observed status of the Prometheus cluster. Read-only. Not included when requesting from the apiserver, only from the Prometheus Operator API itself. More info: https://github.com/kubernetes/community/blob/master/contributors/devel/api-conventions.md#spec-and-status
 
 | Field | Description | Scheme | Required |
 | ----- | ----------- | ------ | -------- |
@@ -402,7 +397,7 @@
 
 ## ServiceMonitorList
 
-A list of ServiceMonitors.
+ServiceMonitorList is a list of ServiceMonitors.
 
 | Field | Description | Scheme | Required |
 | ----- | ----------- | ------ | -------- |
@@ -465,7 +460,7 @@
 
 ## ThanosS3Spec
 
-ThanosSpec defines parameters for of AWS Simple Storage Service (S3) with Thanos. (S3 compatible services apply as well)
+ThanosS3Spec defines parameters for of AWS Simple Storage Service (S3) with Thanos. (S3 compatible services apply as well)
 
 | Field | Description | Scheme | Required |
 | ----- | ----------- | ------ | -------- |
